--- conflicted
+++ resolved
@@ -240,21 +240,9 @@
 	case "ui":
 		cmd_ui(ctx, args)
 
-<<<<<<< HEAD
-=======
-	case "diff":
-		cmd_diff(ctx, args)
-
-	case "pull":
-		cmd_pull(ctx, args)
-
-	case "push":
-		cmd_push(ctx, args)
-
 	case "server":
 		cmd_server(ctx, args)
 
->>>>>>> e5112644
 	case "version":
 		cmd_version(ctx, args)
 
