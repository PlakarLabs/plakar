/*
 * Copyright (c) 2021 Gilles Chehade <gilles@poolp.org>
 *
 * Permission to use, copy, modify, and distribute this software for any
 * purpose with or without fee is hereby granted, provided that the above
 * copyright notice and this permission notice appear in all copies.
 *
 * THE SOFTWARE IS PROVIDED "AS IS" AND THE AUTHOR DISCLAIMS ALL WARRANTIES
 * WITH REGARD TO THIS SOFTWARE INCLUDING ALL IMPLIED WARRANTIES OF
 * MERCHANTABILITY AND FITNESS. IN NO EVENT SHALL THE AUTHOR BE LIABLE FOR
 * ANY SPECIAL, DIRECT, INDIRECT, OR CONSEQUENTIAL DAMAGES OR ANY DAMAGES
 * WHATSOEVER RESULTING FROM LOSS OF USE, DATA OR PROFITS, WHETHER IN AN
 * ACTION OF CONTRACT, NEGLIGENCE OR OTHER TORTIOUS ACTION, ARISING OUT OF
 * OR IN CONNECTION WITH THE USE OR PERFORMANCE OF THIS SOFTWARE.
 */

package storage

import (
	"crypto/sha256"
	"encoding/json"
	"errors"
	"fmt"
	"io"
	"os"
	"path"
	"strings"
	"syscall"

	"github.com/poolpOrg/plakar/compression"
	"github.com/poolpOrg/plakar/encryption"

	"github.com/gabriel-vasile/mimetype"
	"github.com/iafan/cwalk"
	"github.com/restic/chunker"
)

func SnapshotToSummary(snapshot *Snapshot) *SnapshotSummary {
	ss := &SnapshotSummary{}
	ss.Uuid = snapshot.Uuid
	ss.CreationTime = snapshot.CreationTime
	ss.Version = snapshot.Version
	ss.Hostname = snapshot.Hostname
	ss.Username = snapshot.Username
	ss.Directories = uint64(len(snapshot.Directories))
	ss.Files = uint64(len(snapshot.Files))
	ss.NonRegular = uint64(len(snapshot.NonRegular))
	ss.Sums = uint64(len(snapshot.Sums))
	ss.Objects = uint64(len(snapshot.Objects))
	ss.Chunks = uint64(len(snapshot.Chunks))
	ss.Size = snapshot.Size
	return ss
}

func (snapshot *Snapshot) FromBuffer(store Store, data []byte) (*Snapshot, error) {
	if store.Configuration().Encrypted != "" {
		keypair := store.Context().Keypair
		tmp, err := encryption.Decrypt(keypair.MasterKey, data)
		if err != nil {
			return nil, err
		}
		data = tmp
	}

	data, err := compression.Inflate(data)
	if err != nil {
		return nil, err
	}
	var snapshotStorage SnapshotStorage

	if err := json.Unmarshal(data, &snapshotStorage); err != nil {
		return nil, err
	}

	snapshot.Uuid = snapshotStorage.Uuid
	snapshot.CreationTime = snapshotStorage.CreationTime
	snapshot.Version = snapshotStorage.Version
	snapshot.Hostname = snapshotStorage.Hostname
	snapshot.Username = snapshotStorage.Username
	snapshot.Directories = snapshotStorage.Directories
	snapshot.Files = snapshotStorage.Files
	snapshot.NonRegular = snapshotStorage.NonRegular
	snapshot.Sums = snapshotStorage.Sums
	snapshot.Objects = snapshotStorage.Objects
	snapshot.Chunks = snapshotStorage.Chunks
	snapshot.Size = snapshotStorage.Size
	snapshot.BackingStore = store
	return snapshot, nil
}

func (snapshot *Snapshot) Pull(root string, pattern string) {
	keypair := snapshot.BackingStore.Context().Keypair

	outchan := snapshot.BackingStore.Context().StdoutChannel
	errchan := snapshot.BackingStore.Context().StderrChannel

	var dest string

	dpattern := path.Clean(pattern)
	fpattern := path.Clean(pattern)

	/* if at root, pretend there's no pattern */
	if dpattern == "/" || dpattern == "." {
		dpattern = ""
		fpattern = ""
	}

	/* if pattern is a file, we rebase dpattern to parent */
	if _, ok := snapshot.Files[fpattern]; ok {
		tmp := strings.Split(dpattern, "/")
		if len(tmp) > 1 {
			dpattern = strings.Join(tmp[:len(tmp)-1], "/")
		}
	}

	for directory, fi := range snapshot.Directories {
		if directory != dpattern &&
			!strings.HasPrefix(directory, fmt.Sprintf("%s/", dpattern)) {
			continue
		}
		dest = fmt.Sprintf("%s/%s", root, directory)
		os.MkdirAll(dest, 0700)
		os.Chmod(dest, fi.Mode)
		os.Chown(dest, int(fi.Uid), int(fi.Gid))
	}

	for file, fi := range snapshot.Files {
		if file != fpattern &&
			!strings.HasPrefix(file, fmt.Sprintf("%s/", fpattern)) {
			continue
		}

		dest = fmt.Sprintf("%s/%s", root, file)

		checksum := snapshot.Sums[file]

		f, err := os.Create(dest)
		if err != nil {
			errchan <- err.Error()
			continue
		}

		data, err := snapshot.BackingStore.ObjectGet(checksum)
		if err != nil {
			errchan <- err.Error()
			continue
		}

		if snapshot.BackingStore.Configuration().Encrypted != "" {
			tmp, err := encryption.Decrypt(keypair.MasterKey, data)
			if err != nil {
				errchan <- err.Error()
				continue
			}
			data = tmp
		}

		data, err = compression.Inflate(data)
		if err != nil {
			errchan <- err.Error()
			continue
		}

		object := Object{}
		err = json.Unmarshal(data, &object)
		if err != nil {
			errchan <- err.Error()
			f.Close()
			continue
		}

		objectHash := sha256.New()
		for _, chunk := range object.Chunks {
			data, err := snapshot.ChunkGet(chunk.Checksum)
			if err != nil {
				errchan <- err.Error()
				continue
			}

			if len(data) != int(chunk.Length) {
				errchan <- errors.New("chunk length mismatches with record")
				continue
			} else {
				chunkHash := sha256.New()
				chunkHash.Write(data)
				if chunk.Checksum != fmt.Sprintf("%032x", chunkHash.Sum(nil)) {
					errchan <- errors.New("chunk checksum mismatches with record")
					continue
				}
			}

			objectHash.Write(data)
			f.Write(data)
		}
		if object.Checksum != fmt.Sprintf("%032x", objectHash.Sum(nil)) {
			errchan <- errors.New("object checksum mismatches with record")
		}

		f.Close()
		os.Chmod(dest, fi.Mode)
		os.Chown(dest, int(fi.Uid), int(fi.Gid))
	}
	outchan <- fmt.Sprintf("pull %s: OK", snapshot.Uuid)
}

func (snapshot *Snapshot) Push(root string) {
<<<<<<< HEAD
	cache := snapshot.BackingStore.Context().Cache
	keypair := snapshot.BackingStore.Context().Keypair
=======
>>>>>>> 5b809c3a
	outchan := snapshot.BackingStore.Context().StdoutChannel
	errchan := snapshot.BackingStore.Context().StderrChannel

	chanObjectWriter := make(chan struct {
		Object *Object
		Data   []byte
	})
	chanChunkWriter := make(chan struct {
		Chunk *Chunk
		Data  []byte
	})

	chanInode := make(chan *FileInfo)
<<<<<<< HEAD
	chanError := make(chan error)
	chanChunk := make(chan *Chunk)
	chanObject := make(chan *Object)
	chanSync := make(chan bool)
	chanWait := make(chan bool)
=======
	chanObject := make(chan struct {
		Object *Object
		Data   []byte
	})
>>>>>>> 5b809c3a

	chanSnapshotChunk := make(chan struct {
		Chunk *Chunk
		Data  []byte
	})
	chanSnapshotObject := make(chan *Object)
	chanSnapshotSize := make(chan uint64)

	// this goroutine is in charge of all writes to the store
	go func() {
		for {
			select {
<<<<<<< HEAD
			case _ = <-chanSync:
				chanWait <- true

			case fi := <-chanInode:
				if fi.Mode.IsDir() {
					snapshot.Directories[fi.path] = fi
				} else if fi.Mode.IsRegular() {
					snapshot.Files[fi.path] = fi
=======
			case msg := <-chanChunkWriter:
				if _, ok := snapshot.WrittenChunks[msg.Chunk.Checksum]; !ok {
					snapshot.WrittenChunks[msg.Chunk.Checksum] = false
					snapshot.InflightChunks[msg.Chunk.Checksum] = msg.Chunk
					err := snapshot.ChunkPut(msg.Chunk.Checksum, msg.Data)
					delete(snapshot.InflightChunks, msg.Chunk.Checksum)
					if err != nil {
						errchan <- err
					} else {
						snapshot.WrittenChunks[msg.Chunk.Checksum] = true
					}
				}
			case msg := <-chanObjectWriter:
				if _, ok := snapshot.WrittenObjects[msg.Object.Checksum]; !ok {
					snapshot.WrittenObjects[msg.Object.Checksum] = false
					snapshot.InflightObjects[msg.Object.Checksum] = msg.Object
					err := snapshot.ObjectPut(msg.Object.Checksum, msg.Data)
					delete(snapshot.InflightObjects, msg.Object.Checksum)
					if err != nil {
						errchan <- err
					} else {
						snapshot.WrittenObjects[msg.Object.Checksum] = true
					}
				}
			}
		}
	}()

	// this goroutine is in charge of maintaining snapshot state
	go func() {
		for {
			select {
			case msg := <-chanInode:
				if msg.Mode.IsDir() {
					snapshot.Directories[msg.path] = msg
				} else if msg.Mode.IsRegular() {
					snapshot.Files[msg.path] = msg
>>>>>>> 5b809c3a
				} else {
					snapshot.NonRegular[msg.path] = msg
				}

			case msg := <-chanSnapshotObject:
				snapshot.Objects[msg.Checksum] = msg
				snapshot.Sums[msg.path] = msg.Checksum

<<<<<<< HEAD
			case chunk := <-chanChunk:
				if _, ok := snapshot.Chunks[chunk.Checksum]; !ok {
					snapshot.Chunks[chunk.Checksum] = chunk
					snapshot.RealSize += uint64(chunk.Length)
=======
			case msg := <-chanSnapshotChunk:
				if _, ok := snapshot.Chunks[msg.Chunk.Checksum]; !ok {
					snapshot.Chunks[msg.Chunk.Checksum] = msg.Chunk
					chanChunkWriter <- msg
>>>>>>> 5b809c3a
				}

			case msg := <-chanSnapshotSize:
				snapshot.Size += msg
			}
		}
	}()

	// this goroutine is in charge of deciding what needs to be written to the store
	go func() {
		for msg := range chanObject {
			go func(object *Object, objectData []byte) {
				chunks := make([]string, 0)
				for _, chunk := range object.Chunks {
					chunks = append(chunks, chunk.Checksum)
				}

				res := snapshot.BackingTransaction.ChunksMark(chunks)
				for i, exists := range res {
					chunk := object.Chunks[i]
					if !exists {
						object.fp.Seek(int64(chunk.Start), 0)

						chunkData := make([]byte, chunk.Length)
						n, err := object.fp.Read(chunkData)
						if err != nil || n != int(chunk.Length) {
							if err != nil {
								errchan <- err
							}
							break
						}

						chanSnapshotChunk <- struct {
							Chunk *Chunk
							Data  []byte
						}{chunk, chunkData}
					}
					chanSnapshotSize <- uint64(chunk.Length)
				}

				exists := snapshot.BackingTransaction.ObjectMark(object.Checksum)
				if !exists {
					chanObjectWriter <- struct {
						Object *Object
						Data   []byte
					}{object, objectData}
				}

				object.fp.Close()
			}(msg.Object, msg.Data)
		}
	}()

	cwalk.Walk(root, func(path string, f os.FileInfo, err error) error {

		for _, skipPath := range snapshot.SkipDirs {
			if strings.HasPrefix(fmt.Sprintf("%s/%s", root, path), skipPath) {
				return nil
			}
		}

		fi := FileInfo{
			Name:    f.Name(),
			Size:    f.Size(),
			Mode:    f.Mode(),
			ModTime: f.ModTime(),
			Dev:     uint64(f.Sys().(*syscall.Stat_t).Dev),
			Ino:     uint64(f.Sys().(*syscall.Stat_t).Ino),
			Uid:     uint64(f.Sys().(*syscall.Stat_t).Uid),
			Gid:     uint64(f.Sys().(*syscall.Stat_t).Gid),
			path:    fmt.Sprintf("%s/%s", root, path),
		}

		if f.Mode().IsRegular() {

			pathHash := sha256.New()
			pathHash.Write([]byte(fmt.Sprintf("%s/%s", root, path)))
			hashedPath := fmt.Sprintf("%032x", pathHash.Sum(nil))

			if cache != nil {
				data, err := cache.PathGet(hashedPath)
				if err == nil {
					if snapshot.BackingStore.Configuration().Encrypted != "" {
						tmp, err := encryption.Decrypt(keypair.MasterKey, data)
						if err != nil {
							errchan <- err.Error()
							return err
						}
						data = tmp
					}

					data, err = compression.Inflate(data)
					if err != nil {
						errchan <- err.Error()
						return err
					}

					cacheObject := CachedObject{}
					err = json.Unmarshal(data, &cacheObject)
					if err != nil {
						errchan <- err.Error()
						return err
					}
					cacheObject.Info.path = fi.path

					if cacheObject.Info.Mode == fi.Mode && cacheObject.Info.Dev == fi.Dev && cacheObject.Info.Size == fi.Size && cacheObject.Info.ModTime == fi.ModTime {
						checksums := make([]string, 0)
						chunks := make(map[string]*Chunk)
						for _, chunk := range cacheObject.Chunks {
							checksums = append(checksums, chunk.Checksum)
							chunks[chunk.Checksum] = chunk
						}

						res := snapshot.BackingTransaction.ChunksMark(checksums)
						notExistsCount := 0
						for _, exists := range res {
							if !exists {
								notExistsCount++
							}
						}

						if notExistsCount == 0 {
							exists := snapshot.BackingTransaction.ObjectMark(cacheObject.Checksum)
							if exists {
								object := Object{}
								object.path = fi.path
								object.Checksum = cacheObject.Checksum
								object.Chunks = cacheObject.Chunks
								object.ContentType = cacheObject.ContentType
								chanInode <- &cacheObject.Info
								for _, chunk := range cacheObject.Chunks {
									chanChunk <- chunk
								}
								chanObject <- &object
								return nil
							}
						}
					}
				}
			}

			rd, err := os.Open(fi.path)
			if err != nil {
				errchan <- err
				return nil
			}

			object := Object{}
			object.fp = rd
			object.path = fi.path
			objectHash := sha256.New()

			chk := chunker.New(rd, 0x3dea92648f6e83)
			buf := make([]byte, 16*1024*1024)
			firstChunk := true
			for {
				cdcChunk, err := chk.Next(buf)
				if err == io.EOF {
					break
				}
				if err != nil {
					errchan <- err
					return nil
				}
				if firstChunk {
					object.ContentType = mimetype.Detect(cdcChunk.Data).String()
					firstChunk = false
				}

				objectHash.Write(cdcChunk.Data)

				chunkHash := sha256.New()
				chunkHash.Write(cdcChunk.Data)

				chunk := Chunk{}
				chunk.Checksum = fmt.Sprintf("%032x", chunkHash.Sum(nil))
				chunk.Start = cdcChunk.Start
				chunk.Length = cdcChunk.Length
				object.Chunks = append(object.Chunks, &chunk)
<<<<<<< HEAD

				chanChunk <- &chunk
			}

			object.Checksum = fmt.Sprintf("%032x", objectHash.Sum(nil))
			chanObject <- &object

			if cache != nil {
				cacheObject := CachedObject{}
				cacheObject.Checksum = object.Checksum
				cacheObject.Chunks = object.Chunks
				cacheObject.ContentType = object.ContentType
				cacheObject.Info = fi

				jobject, err := json.Marshal(cacheObject)
				if err != nil {
					chanError <- err
					return err
				}

				jobject = compression.Deflate(jobject)
				if snapshot.BackingStore.Configuration().Encrypted != "" {
					tmp, err := encryption.Encrypt(keypair.MasterKey, jobject)
					if err != nil {
						chanError <- err
						return err
					}
					jobject = tmp
				}

				// let's ignore failures for now, no good way to handle it
				// and no harsh consequences
				cache.PathPut(hashedPath, jobject)
			}
=======
			}

			object.Checksum = fmt.Sprintf("%032x", objectHash.Sum(nil))
			jobject, err := json.Marshal(object)
			if err != nil {
				errchan <- err
				return nil
			}

			chanObject <- struct {
				Object *Object
				Data   []byte
			}{&object, jobject}
			chanSnapshotObject <- &object
>>>>>>> 5b809c3a
		}
		chanInode <- &fi
		return nil
	})
	chanSync <- true

	<-chanWait
	outchan <- fmt.Sprintf("push %s: OK", snapshot.Uuid)
}

func (snapshot *Snapshot) Commit() error {
	keypair := snapshot.BackingStore.Context().Keypair
	outchan := snapshot.BackingStore.Context().StdoutChannel
	errchan := snapshot.BackingStore.Context().StderrChannel

	outchan <- fmt.Sprintf("commit %s: in progress", snapshot.Uuid)
	snapshotStorage := SnapshotStorage{}
	snapshotStorage.Uuid = snapshot.Uuid
	snapshotStorage.CreationTime = snapshot.CreationTime
	snapshotStorage.Version = snapshot.Version
	snapshotStorage.Hostname = snapshot.Hostname
	snapshotStorage.Username = snapshot.Username
	snapshotStorage.Directories = snapshot.Directories
	snapshotStorage.Files = snapshot.Files
	snapshotStorage.NonRegular = snapshot.NonRegular
	snapshotStorage.Sums = snapshot.Sums
	snapshotStorage.Objects = snapshot.Objects
	snapshotStorage.Chunks = snapshot.Chunks
	snapshotStorage.Size = snapshot.Size

	// commit index to transaction
	jsnapshot, err := json.Marshal(snapshotStorage)
	if err != nil {
		errchan <- err.Error()
		return err
	}

	jsnapshot = compression.Deflate(jsnapshot)
	if snapshot.BackingStore.Configuration().Encrypted != "" {
		tmp, err := encryption.Encrypt(keypair.MasterKey, jsnapshot)
		if err != nil {
			errchan <- err.Error()
			return err
		}
		jsnapshot = tmp
	}

	snapshot.BackingTransaction.IndexPut(string(jsnapshot))
	if snapshot.BackingStore.Context().Cache != nil {
		snapshot.BackingStore.Context().Cache.SnapshotPut(snapshot.Uuid, jsnapshot)
	}
	// commit transaction to store
	_, err = snapshot.BackingTransaction.Commit(snapshot)
	if err != nil {
		errchan <- err.Error()
		return err
	}
	outchan <- fmt.Sprintf("commit %s: OK", snapshot.Uuid)
	return nil
}

func (snapshot *Snapshot) Purge() error {
	return snapshot.BackingStore.Purge(snapshot.Uuid)
}

func (snapshot *Snapshot) IndexGet() (*Object, error) {
	keypair := snapshot.BackingStore.Context().Keypair
	outchan := snapshot.BackingStore.Context().StdoutChannel

	outchan <- fmt.Sprintf("get index %s", snapshot.Uuid)
	data, err := snapshot.BackingStore.IndexGet(snapshot.Uuid)
	if err != nil {
		return nil, err
	}

	if snapshot.BackingStore.Configuration().Encrypted != "" {
		tmp, err := encryption.Decrypt(keypair.MasterKey, data)
		if err != nil {
			return nil, err
		}
		data = tmp
	}

	data, err = compression.Inflate(data)
	if err != nil {
		return nil, err
	}

	object := &Object{}
	err = json.Unmarshal(data, &object)
	return object, err
}

func (snapshot *Snapshot) ObjectPut(checksum string, buf []byte) error {
	keypair := snapshot.BackingStore.Context().Keypair
	outchan := snapshot.BackingStore.Context().StdoutChannel

	buf = compression.Deflate(buf)

	if snapshot.BackingStore.Configuration().Encrypted != "" {
		tmp, err := encryption.Encrypt(keypair.MasterKey, buf)
		if err != nil {
			return nil
		}
		buf = tmp
	}
	outchan <- fmt.Sprintf("put object %s", checksum)
	return snapshot.BackingTransaction.ObjectPut(checksum, string(buf))
}

func (snapshot *Snapshot) ObjectGet(checksum string) (*Object, error) {
	keypair := snapshot.BackingStore.Context().Keypair
	outchan := snapshot.BackingStore.Context().StdoutChannel

	outchan <- fmt.Sprintf("get object %s", checksum)
	data, err := snapshot.BackingStore.ObjectGet(checksum)
	if err != nil {
		return nil, err
	}

	if snapshot.BackingStore.Configuration().Encrypted != "" {
		tmp, err := encryption.Decrypt(keypair.MasterKey, data)
		if err != nil {
			return nil, err
		}
		data = tmp
	}

	data, err = compression.Inflate(data)
	if err != nil {
		return nil, err
	}

	object := &Object{}
	err = json.Unmarshal(data, &object)
	return object, err
}

func (snapshot *Snapshot) ChunkPut(checksum string, buf []byte) error {
	keypair := snapshot.BackingStore.Context().Keypair
	outchan := snapshot.BackingStore.Context().StdoutChannel

	buf = compression.Deflate(buf)

	if snapshot.BackingStore.Configuration().Encrypted != "" {
		tmp, err := encryption.Encrypt(keypair.MasterKey, buf)
		if err != nil {
			return nil
		}
		buf = tmp
	}
	outchan <- fmt.Sprintf("put chunk %s", checksum)
	return snapshot.BackingTransaction.ChunkPut(checksum, string(buf))
}

func (snapshot *Snapshot) ChunkGet(checksum string) ([]byte, error) {
	keypair := snapshot.BackingStore.Context().Keypair
	outchan := snapshot.BackingStore.Context().StdoutChannel

	outchan <- fmt.Sprintf("get chunk %s", checksum)
	data, err := snapshot.BackingStore.ChunkGet(checksum)
	if err != nil {
		return nil, err
	}

	if snapshot.BackingStore.Configuration().Encrypted != "" {
		tmp, err := encryption.Decrypt(keypair.MasterKey, data)
		if err != nil {
			return nil, err
		}
		data = tmp
	}

	data, err = compression.Inflate(data)
	if err != nil {
		return nil, err
	}

	return data, nil
}<|MERGE_RESOLUTION|>--- conflicted
+++ resolved
@@ -204,11 +204,8 @@
 }
 
 func (snapshot *Snapshot) Push(root string) {
-<<<<<<< HEAD
+	keypair := snapshot.BackingStore.Context().Keypair
 	cache := snapshot.BackingStore.Context().Cache
-	keypair := snapshot.BackingStore.Context().Keypair
-=======
->>>>>>> 5b809c3a
 	outchan := snapshot.BackingStore.Context().StdoutChannel
 	errchan := snapshot.BackingStore.Context().StderrChannel
 
@@ -222,23 +219,17 @@
 	})
 
 	chanInode := make(chan *FileInfo)
-<<<<<<< HEAD
-	chanError := make(chan error)
-	chanChunk := make(chan *Chunk)
-	chanObject := make(chan *Object)
-	chanSync := make(chan bool)
-	chanWait := make(chan bool)
-=======
 	chanObject := make(chan struct {
 		Object *Object
 		Data   []byte
 	})
->>>>>>> 5b809c3a
+	chanCachedObject := make(chan *CachedObject)
 
 	chanSnapshotChunk := make(chan struct {
 		Chunk *Chunk
 		Data  []byte
 	})
+	chanSnapshotCachedChunk := make(chan *Chunk)
 	chanSnapshotObject := make(chan *Object)
 	chanSnapshotSize := make(chan uint64)
 
@@ -246,16 +237,6 @@
 	go func() {
 		for {
 			select {
-<<<<<<< HEAD
-			case _ = <-chanSync:
-				chanWait <- true
-
-			case fi := <-chanInode:
-				if fi.Mode.IsDir() {
-					snapshot.Directories[fi.path] = fi
-				} else if fi.Mode.IsRegular() {
-					snapshot.Files[fi.path] = fi
-=======
 			case msg := <-chanChunkWriter:
 				if _, ok := snapshot.WrittenChunks[msg.Chunk.Checksum]; !ok {
 					snapshot.WrittenChunks[msg.Chunk.Checksum] = false
@@ -293,7 +274,6 @@
 					snapshot.Directories[msg.path] = msg
 				} else if msg.Mode.IsRegular() {
 					snapshot.Files[msg.path] = msg
->>>>>>> 5b809c3a
 				} else {
 					snapshot.NonRegular[msg.path] = msg
 				}
@@ -302,17 +282,15 @@
 				snapshot.Objects[msg.Checksum] = msg
 				snapshot.Sums[msg.path] = msg.Checksum
 
-<<<<<<< HEAD
-			case chunk := <-chanChunk:
-				if _, ok := snapshot.Chunks[chunk.Checksum]; !ok {
-					snapshot.Chunks[chunk.Checksum] = chunk
-					snapshot.RealSize += uint64(chunk.Length)
-=======
 			case msg := <-chanSnapshotChunk:
 				if _, ok := snapshot.Chunks[msg.Chunk.Checksum]; !ok {
 					snapshot.Chunks[msg.Chunk.Checksum] = msg.Chunk
 					chanChunkWriter <- msg
->>>>>>> 5b809c3a
+				}
+
+			case msg := <-chanSnapshotCachedChunk:
+				if _, ok := snapshot.Chunks[msg.Checksum]; !ok {
+					snapshot.Chunks[msg.Checksum] = msg
 				}
 
 			case msg := <-chanSnapshotSize:
@@ -323,46 +301,57 @@
 
 	// this goroutine is in charge of deciding what needs to be written to the store
 	go func() {
-		for msg := range chanObject {
-			go func(object *Object, objectData []byte) {
-				chunks := make([]string, 0)
-				for _, chunk := range object.Chunks {
-					chunks = append(chunks, chunk.Checksum)
-				}
-
-				res := snapshot.BackingTransaction.ChunksMark(chunks)
-				for i, exists := range res {
-					chunk := object.Chunks[i]
+		for {
+			select {
+			case msg := <-chanObject:
+				go func(object *Object, objectData []byte) {
+					chunks := make([]string, 0)
+					for _, chunk := range object.Chunks {
+						chunks = append(chunks, chunk.Checksum)
+					}
+
+					res := snapshot.BackingTransaction.ChunksMark(chunks)
+					for i, exists := range res {
+						chunk := object.Chunks[i]
+						if !exists {
+							object.fp.Seek(int64(chunk.Start), 0)
+
+							chunkData := make([]byte, chunk.Length)
+							n, err := object.fp.Read(chunkData)
+							if err != nil || n != int(chunk.Length) {
+								if err != nil {
+									errchan <- err
+								}
+								break
+							}
+
+							chanSnapshotChunk <- struct {
+								Chunk *Chunk
+								Data  []byte
+							}{chunk, chunkData}
+						}
+						chanSnapshotSize <- uint64(chunk.Length)
+					}
+
+					exists := snapshot.BackingTransaction.ObjectMark(object.Checksum)
 					if !exists {
-						object.fp.Seek(int64(chunk.Start), 0)
-
-						chunkData := make([]byte, chunk.Length)
-						n, err := object.fp.Read(chunkData)
-						if err != nil || n != int(chunk.Length) {
-							if err != nil {
-								errchan <- err
-							}
-							break
-						}
-
-						chanSnapshotChunk <- struct {
-							Chunk *Chunk
-							Data  []byte
-						}{chunk, chunkData}
-					}
-					chanSnapshotSize <- uint64(chunk.Length)
-				}
-
-				exists := snapshot.BackingTransaction.ObjectMark(object.Checksum)
-				if !exists {
-					chanObjectWriter <- struct {
-						Object *Object
-						Data   []byte
-					}{object, objectData}
-				}
-
-				object.fp.Close()
-			}(msg.Object, msg.Data)
+						chanObjectWriter <- struct {
+							Object *Object
+							Data   []byte
+						}{object, objectData}
+					}
+
+					object.fp.Close()
+				}(msg.Object, msg.Data)
+
+			case msg := <-chanCachedObject:
+				go func(object *CachedObject) {
+					for _, chunk := range object.Chunks {
+						chanSnapshotCachedChunk <- chunk
+						chanSnapshotSize <- uint64(chunk.Length)
+					}
+				}(msg)
+			}
 		}
 	}()
 
@@ -419,18 +408,17 @@
 					cacheObject.Info.path = fi.path
 
 					if cacheObject.Info.Mode == fi.Mode && cacheObject.Info.Dev == fi.Dev && cacheObject.Info.Size == fi.Size && cacheObject.Info.ModTime == fi.ModTime {
-						checksums := make([]string, 0)
-						chunks := make(map[string]*Chunk)
+						chunks := make([]string, 0)
 						for _, chunk := range cacheObject.Chunks {
-							checksums = append(checksums, chunk.Checksum)
-							chunks[chunk.Checksum] = chunk
+							chunks = append(chunks, chunk.Checksum)
 						}
 
-						res := snapshot.BackingTransaction.ChunksMark(checksums)
+						res := snapshot.BackingTransaction.ChunksMark(chunks)
 						notExistsCount := 0
 						for _, exists := range res {
 							if !exists {
 								notExistsCount++
+								break
 							}
 						}
 
@@ -443,10 +431,7 @@
 								object.Chunks = cacheObject.Chunks
 								object.ContentType = cacheObject.ContentType
 								chanInode <- &cacheObject.Info
-								for _, chunk := range cacheObject.Chunks {
-									chanChunk <- chunk
-								}
-								chanObject <- &object
+								chanCachedObject <- &cacheObject
 								return nil
 							}
 						}
@@ -492,13 +477,20 @@
 				chunk.Start = cdcChunk.Start
 				chunk.Length = cdcChunk.Length
 				object.Chunks = append(object.Chunks, &chunk)
-<<<<<<< HEAD
-
-				chanChunk <- &chunk
 			}
 
 			object.Checksum = fmt.Sprintf("%032x", objectHash.Sum(nil))
-			chanObject <- &object
+			jobject, err := json.Marshal(object)
+			if err != nil {
+				errchan <- err
+				return nil
+			}
+
+			chanObject <- struct {
+				Object *Object
+				Data   []byte
+			}{&object, jobject}
+			chanSnapshotObject <- &object
 
 			if cache != nil {
 				cacheObject := CachedObject{}
@@ -509,7 +501,7 @@
 
 				jobject, err := json.Marshal(cacheObject)
 				if err != nil {
-					chanError <- err
+					errchan <- err
 					return err
 				}
 
@@ -517,7 +509,7 @@
 				if snapshot.BackingStore.Configuration().Encrypted != "" {
 					tmp, err := encryption.Encrypt(keypair.MasterKey, jobject)
 					if err != nil {
-						chanError <- err
+						errchan <- err
 						return err
 					}
 					jobject = tmp
@@ -527,29 +519,12 @@
 				// and no harsh consequences
 				cache.PathPut(hashedPath, jobject)
 			}
-=======
-			}
-
-			object.Checksum = fmt.Sprintf("%032x", objectHash.Sum(nil))
-			jobject, err := json.Marshal(object)
-			if err != nil {
-				errchan <- err
-				return nil
-			}
-
-			chanObject <- struct {
-				Object *Object
-				Data   []byte
-			}{&object, jobject}
-			chanSnapshotObject <- &object
->>>>>>> 5b809c3a
+
 		}
 		chanInode <- &fi
 		return nil
 	})
-	chanSync <- true
-
-	<-chanWait
+
 	outchan <- fmt.Sprintf("push %s: OK", snapshot.Uuid)
 }
 
