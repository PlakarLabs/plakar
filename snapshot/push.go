package snapshot

import (
	"crypto/sha256"
<<<<<<< HEAD
	"fmt"
=======
	"encoding/json"
>>>>>>> 661f6049
	"io"
	"math"
	"mime"
	"os"
	"path/filepath"
	"runtime"
	"strings"
	"sync"
	"sync/atomic"
	"time"

	"github.com/gabriel-vasile/mimetype"
	"github.com/poolpOrg/go-fastcdc"
	"github.com/poolpOrg/plakar/filesystem"
	"github.com/poolpOrg/plakar/logger"
	"github.com/vmihailenco/msgpack/v5"
)

type objectMsg struct {
	Object *Object
	Data   []byte
}

func pushObjectWriterChannelHandler(snapshot *Snapshot) (chan objectMsg, func()) {
	maxGoroutines := make(chan bool, runtime.NumCPU()*2+1)

	c := make(chan objectMsg)
	done := make(chan bool)
	var wg sync.WaitGroup

	go func() {
		for msg := range c {
			maxGoroutines <- true
			wg.Add(1)
			go func(object *Object, data []byte) {
				err := snapshot.PutObject(object.Checksum, data)
				if err != nil {
					//errchan <- err
				}
				wg.Done()
				<-maxGoroutines
			}(msg.Object, msg.Data)
		}
		wg.Wait()
		done <- true
	}()

	return c, func() {
		close(c)
		<-done
	}
}

func pushObjectChannelHandler(snapshot *Snapshot, chanObjectWriter chan objectMsg) (chan objectMsg, func()) {
	maxGoroutines := make(chan bool, 1024)

	c := make(chan objectMsg)
	done := make(chan bool)
	var wg sync.WaitGroup

	go func() {
		for msg := range c {
			maxGoroutines <- true
			wg.Add(1)
			go func(object *Object, data []byte) {
				for _, chunkChecksum := range object.Chunks {
					snapshot.StateSetChunkToObject(chunkChecksum, object.Checksum)
				}
				if len(data) != 0 {
					chanObjectWriter <- objectMsg{object, data}
				}
				wg.Done()
				<-maxGoroutines
			}(msg.Object, msg.Data)
		}
		wg.Wait()
		done <- true
	}()

	return c, func() {
		close(c)
		<-done
	}
}

func pushObjectsProcessorChannelHandler(snapshot *Snapshot) (chan map[[32]byte]*Object, func()) {
	chanObjectWriter, chanObjectWriterDone := pushObjectWriterChannelHandler(snapshot)
	chanObject, chanObjectDone := pushObjectChannelHandler(snapshot, chanObjectWriter)

	maxGoroutines := make(chan bool, 1024)

	c := make(chan map[[32]byte]*Object)
	done := make(chan bool)
	var wg sync.WaitGroup

	go func() {
		for msg := range c {
			maxGoroutines <- true
			wg.Add(1)
			go func(objects map[[32]byte]*Object) {
				checkPathnames := make([][32]byte, 0)
				for checksum := range objects {
					checkPathnames = append(checkPathnames, checksum)
				}

				res, err := snapshot.ReferenceObjects(checkPathnames)
				if err != nil {
					logger.Warn("%s", err)
				}
				for i, exists := range res {
					object := objects[checkPathnames[i]]
					if exists {
						chanObject <- struct {
							Object *Object
							Data   []byte
						}{object, []byte("")}
					} else {
						objectData, err := msgpack.Marshal(object)
						if err != nil {
							logger.Warn("%s", err)
							break
						}

						chanObject <- objectMsg{object, objectData}
					}
				}
				wg.Done()
				<-maxGoroutines
			}(msg)
		}
		wg.Wait()
		done <- true
	}()

	return c, func() {
		close(c)
		<-done
		chanObjectDone()
		chanObjectWriterDone()
	}
}

func pathnameCached(snapshot *Snapshot, fi filesystem.Fileinfo, pathname string) (*Object, error) {
	cache := snapshot.repository.GetCache()

	if cache == nil {
		return nil, nil
	}

	cachedObject, err := snapshot.GetCachedObject(pathname)
	if err != nil {
		return nil, nil
	}

	if cachedObject.Info.Mode != fi.Mode || cachedObject.Info.Dev != fi.Dev || cachedObject.Info.Size != fi.Size || cachedObject.Info.ModTime != fi.ModTime {
		return nil, nil
	}

	chunks := make([][32]byte, 0)
	for _, chunk := range cachedObject.Chunks {
		chunks = append(chunks, chunk.Checksum)
	}

	res, err := snapshot.ReferenceChunks(chunks)
	if err != nil {
		return nil, err
	}

	notExistsCount := 0
	for _, exists := range res {
		if !exists {
			notExistsCount++
			return nil, nil
		}
	}

	object := Object{}
	object.Checksum = cachedObject.Checksum
	object.Chunks = make([][32]byte, 0)
	for _, chunk := range cachedObject.Chunks {
		object.Chunks = append(object.Chunks, chunk.Checksum)
	}
	object.ContentType = cachedObject.ContentType

	for offset, chunkChecksum := range object.Chunks {
		snapshot.Index.muChunks.Lock()
		snapshot.Index.Chunks[chunkChecksum] = cachedObject.Chunks[offset]
		snapshot.Index.muChunks.Unlock()
	}

	return &object, nil
}

func chunkify(chunkerOptions *fastcdc.ChunkerOpts, snapshot *Snapshot, pathname string) (*Object, error) {
	rd, err := os.Open(pathname)
	if err != nil {
		logger.Warn("%s", err)
		return nil, err
	}
	defer rd.Close()

	object := &Object{}
	objectHash := sha256.New()

	chk, err := fastcdc.NewChunker(rd, chunkerOptions)
	if err != nil {
		logger.Warn("%s", err)
		return nil, err
	}

	firstChunk := true
	for {
		cdcChunk, err := chk.Next()
		if err == io.EOF {
			break
		}
		if err != nil {
			logger.Warn("%s", err)
			return nil, err
		}
		if firstChunk {
			object.ContentType = mime.TypeByExtension(filepath.Ext(pathname))
			if object.ContentType == "" {
				object.ContentType = mimetype.Detect(cdcChunk.Data).String()
			}
			firstChunk = false
		}

		objectHash.Write(cdcChunk.Data)

		chunkHash := sha256.New()
		chunkHash.Write(cdcChunk.Data)

		var t32 [32]byte
		copy(t32[:], chunkHash.Sum(nil))

		chunk := Chunk{}
		chunk.Checksum = t32
		chunk.Start = uint(cdcChunk.Offset)
		chunk.Length = uint(cdcChunk.Size)
		object.Chunks = append(object.Chunks, chunk.Checksum)

		chunks := make([][32]byte, 0)
		chunks = append(chunks, chunk.Checksum)

		// XXX - we can reduce the number of ReferenceChunks calls
		// by grouping chunks but let's do that later when everything
		// is already working

		res, err := snapshot.ReferenceChunks(chunks)
		if err != nil {
			return nil, err
		}
		if !res[0] {
			snapshot.Index.muChunks.Lock()
			if _, ok := snapshot.Index.Chunks[chunk.Checksum]; !ok {
				err = snapshot.PutChunk(chunk.Checksum, cdcChunk.Data)
				if err == nil {
					snapshot.Index.Chunks[chunk.Checksum] = &chunk
				}
			}
			snapshot.Index.muChunks.Unlock()
			if err != nil {
				return nil, err
			}
		} else {
			snapshot.Index.muChunks.Lock()
			snapshot.Index.Chunks[chunk.Checksum] = &chunk
			snapshot.Index.muChunks.Unlock()
		}
	}
	var t32 [32]byte
	copy(t32[:], objectHash.Sum(nil))
	object.Checksum = t32
	return object, nil
}

func (snapshot *Snapshot) Push(scanDirs []string) error {
	t0 := time.Now()

	cache := snapshot.repository.Cache

	for _, scanDir := range scanDirs {
		scanDir, err := filepath.Abs(scanDir)
		if err != nil {
			return err
		}
		err = snapshot.Index.Filesystem.Scan(scanDir, snapshot.SkipDirs)
		if err != nil {
			//errchan<-err
		}
	}

	chanObjectsProcessor, chanObjectsProcessorDone := pushObjectsProcessorChannelHandler(snapshot)

	chunkerOptions := fastcdc.NewChunkerOptions()

	maxConcurrency := make(chan bool, runtime.NumCPU()*2+1)
	wg := sync.WaitGroup{}
	for _, pathname := range snapshot.Index.Filesystem.ListFiles() {
		fileinfo, _ := snapshot.Index.Filesystem.LookupInodeForFile(pathname)
		maxConcurrency <- true
		wg.Add(1)
		go func(pathname string, fileinfo *filesystem.Fileinfo) {
			defer wg.Done()
			defer func() { <-maxConcurrency }()

			var object *Object

			// XXX - later optim: if fileinfo.Dev && fileinfo.Ino already exist in this snapshot
			// lookup object from snapshot and bypass scanning

			object, err := pathnameCached(snapshot, *fileinfo, pathname)
			if err != nil {
				// something went wrong with the cache
				// errchan <- err
			}

			// can't reuse object from cache, chunkify
			if object == nil {
				object, err = chunkify(chunkerOptions, snapshot, pathname)
				if err != nil {
					// something went wrong, skip this file
					// errchan <- err
					return
				}
				if cache != nil {
					snapshot.PutCachedObject(pathname, *object, *fileinfo)
				}
			}

			snapshot.Index.muPathnames.Lock()
			snapshot.Index.Pathnames[pathname] = object.Checksum
			snapshot.Index.muPathnames.Unlock()

			snapshot.Index.muObjects.Lock()
			snapshot.Index.Objects[object.Checksum] = object
			snapshot.Index.muObjects.Unlock()

			snapshot.Index.muObjectToPathnames.Lock()
			snapshot.Index.ObjectToPathnames[object.Checksum] = append(snapshot.Index.ObjectToPathnames[object.Checksum], pathname)
			snapshot.Index.muObjectToPathnames.Unlock()

			snapshot.Index.muContentTypeToObjects.Lock()
			snapshot.Index.ContentTypeToObjects[object.ContentType] = append(snapshot.Index.ContentTypeToObjects[object.ContentType], object.Checksum)
			snapshot.Index.muContentTypeToObjects.Unlock()

			atomic.AddUint64(&snapshot.Metadata.Size, uint64(fileinfo.Size))

		}(pathname, fileinfo)
	}
	wg.Wait()

	chanObjectsProcessor <- snapshot.Index.Objects
	chanObjectsProcessorDone()

	// compute some more metadata
	snapshot.Metadata.Statistics.Chunks = uint64(len(snapshot.Index.Chunks))
	snapshot.Metadata.Statistics.Objects = uint64(len(snapshot.Index.Objects))
	snapshot.Metadata.Statistics.Files = uint64(len(snapshot.Index.Filesystem.Files))
	snapshot.Metadata.Statistics.Directories = uint64(len(snapshot.Index.Filesystem.Directories))

	for key, value := range snapshot.Index.ContentTypeToObjects {
		objectType := strings.Split(key, ";")[0]
		objectKind := strings.Split(key, "/")[0]
		if objectType == "" {
			objectType = "unknown"
			objectKind = "unknown"
		}
		if _, exists := snapshot.Metadata.Statistics.Kind[objectKind]; !exists {
			snapshot.Metadata.Statistics.Kind[objectKind] = 0
		}
		snapshot.Metadata.Statistics.Kind[objectKind] += uint64(len(value))

		if _, exists := snapshot.Metadata.Statistics.Type[objectType]; !exists {
			snapshot.Metadata.Statistics.Type[objectType] = 0
		}
		snapshot.Metadata.Statistics.Type[objectType] += uint64(len(value))
	}

	for key := range snapshot.Index.Pathnames {
		extension := strings.ToLower(filepath.Ext(key))
		if extension == "" {
			extension = "none"
		}
		if _, exists := snapshot.Metadata.Statistics.Extension[extension]; !exists {
			snapshot.Metadata.Statistics.Extension[extension] = 0
		}
		snapshot.Metadata.Statistics.Extension[extension]++
	}

	for key, value := range snapshot.Metadata.Statistics.Type {
		snapshot.Metadata.Statistics.PercentType[key] = math.Round((float64(value)/float64(snapshot.Metadata.Statistics.Files)*100)*100) / 100
	}
	for key, value := range snapshot.Metadata.Statistics.Kind {
		snapshot.Metadata.Statistics.PercentKind[key] = math.Round((float64(value)/float64(snapshot.Metadata.Statistics.Files)*100)*100) / 100
	}
	for key, value := range snapshot.Metadata.Statistics.Extension {
		snapshot.Metadata.Statistics.PercentExtension[key] = math.Round((float64(value)/float64(snapshot.Metadata.Statistics.Files)*100)*100) / 100
	}

	snapshot.Metadata.ScannedDirectories = snapshot.Index.Filesystem.ScannedDirectories
	snapshot.Metadata.Statistics.NonRegular = uint64(len(snapshot.Index.Filesystem.NonRegular))
	snapshot.Metadata.Statistics.Pathnames = uint64(len(snapshot.Index.Pathnames))

	snapshot.Metadata.Statistics.Duration = time.Since(t0)

	return snapshot.Commit()
}<|MERGE_RESOLUTION|>--- conflicted
+++ resolved
@@ -2,11 +2,6 @@
 
 import (
 	"crypto/sha256"
-<<<<<<< HEAD
-	"fmt"
-=======
-	"encoding/json"
->>>>>>> 661f6049
 	"io"
 	"math"
 	"mime"
